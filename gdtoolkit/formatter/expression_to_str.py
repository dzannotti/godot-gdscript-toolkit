--- conflicted
+++ resolved
@@ -102,9 +102,6 @@
             if len(e.children) > 2
             else "",
         ),
-<<<<<<< HEAD
-        "trailing_comma": lambda _: "",
-=======
         "enum_body": _enum_body_to_str,
         "enum_element": _enum_element_to_str,
         "signal_args": _args_to_str,
@@ -113,7 +110,6 @@
         "contextless_operator_chain_based_expression": (
             _operator_chain_based_expression_to_str
         ),
->>>>>>> ec3c620e
         # patterns (fake expressions):
         "list_pattern": lambda e: ", ".join(map(expression_to_str, e.children)),
         "test_pattern": _operator_chain_based_expression_to_str,
