start: _class_stmt* [_simple_class_stmt | annotation+]

_class_stmt: _simple_class_stmt _NL
           | annotation* compound_class_stmt
           | annotation* _NL
_simple_class_stmt: annotation* single_class_stmt (";" annotation* single_class_stmt)* [";"]
?single_class_stmt: pass_stmt
                  | enum_stmt
                  | signal_stmt
                  | extends_stmt
                  | classname_extends_stmt
                  | classname_stmt
                  | class_var_stmt
                  | const_stmt
?compound_class_stmt: class_def
                    | property_body_def
                    | func_def
                    | "static" func_def -> static_func_def
annotation: "@" NAME [annotation_args]
annotation_args: "(" test_expr ("," test_expr)* [trailing_comma] ")"

pass_stmt: "pass"
enum_stmt: enum_regular
         | enum_named
enum_regular: "enum" enum_body
enum_named: "enum" NAME enum_body
enum_body: "{" [enum_element ("," enum_element)* [trailing_comma]] "}"
enum_element: NAME ["=" test_expr]
signal_stmt: "signal" NAME [signal_args]
signal_args: "(" [NAME ("," NAME)* [trailing_comma]] ")"
extends_stmt: "extends" (NAME | string) ("." NAME)*
classname_stmt: "class_name" NAME
!classname_extends_stmt: "class_name" NAME "extends" (NAME | string) ("." NAME)*
class_var_stmt: class_var_empty
              | class_var_assigned
              | class_var_typed
              | class_var_typed_assgnd
              | class_var_inf
class_var_empty: "var" NAME [inline_property_body]
class_var_assigned: "var" NAME "=" expr [inline_property_body]
_var_typed: "var" NAME ":" TYPE_HINT
class_var_typed: _var_typed [inline_property_body]
class_var_typed_assgnd: _var_typed "=" expr [inline_property_body]
class_var_inf: "var" NAME ":" "=" expr [inline_property_body]
inline_property_body: ":" [property_delegate_set ["," property_delegate_get]]
                    | ":" [property_delegate_get ["," property_delegate_set]]
!const_stmt: "const" NAME [":" [TYPE_HINT]] "=" expr

class_def: "class" NAME [extends_stmt] ":" (_class_body | _class_stmt)
_class_body: _NL _INDENT (_class_stmt+ | _class_stmt* (_simple_class_stmt | annotation+)) _DEDENT

property_body_def: _INDENT _property_delegates _NL _DEDENT
                 | _INDENT property_custom_etter+ _DEDENT
_property_delegates: property_delegate_set ["," [_NL] property_delegate_get]
                   | property_delegate_get ["," [_NL] property_delegate_set]
property_delegate_set: "set" "=" NAME
property_delegate_get: "get" "=" NAME
?property_custom_etter: "set" "(" NAME ")" ":" _func_suite -> property_custom_setter
                      | "get" ":" _func_suite -> property_custom_getter

func_def: func_header _func_suite
func_header: "func" NAME func_args ["->" TYPE_HINT] ":"
func_args: "(" [func_arg ("," func_arg)* [trailing_comma]] ")"
?func_arg: func_arg_regular
         | func_arg_inf
         | func_arg_typed
func_arg_regular: NAME ["=" expr]
func_arg_inf: NAME ":" "=" expr
func_arg_typed: NAME ":" TYPE_HINT ["=" expr]
_func_suite: _func_body
           | _func_stmt
_func_body: _NL _INDENT (_func_stmt+ | _func_stmt* _simple_func_stmt) _DEDENT
_func_stmt: (_simple_func_stmt _NL) | compound_func_stmt
_simple_func_stmt: single_func_stmt (";" single_func_stmt)* [";"]
?single_func_stmt: pass_stmt
                 | return_stmt
                 | func_var_stmt
                 | break_stmt
                 | continue_stmt
                 | expr_stmt
?compound_func_stmt: if_stmt
                   | while_stmt
                   | for_stmt
                   | match_stmt
return_stmt: "return" [expr]
func_var_stmt: func_var_empty
             | func_var_assigned
             | func_var_typed
             | func_var_typed_assgnd
             | func_var_inf
func_var_empty: "var" NAME
func_var_assigned: "var" NAME "=" expr
func_var_typed: _var_typed
func_var_typed_assgnd: _var_typed "=" expr
func_var_inf: "var" NAME ":" "=" expr
break_stmt.2: "break"
continue_stmt.2: "continue"
expr_stmt: expr
if_stmt: if_branch (_NL? elif_branch)* [_NL? else_branch]
if_branch: "if" expr ":" _func_suite
elif_branch: "elif" expr ":" _func_suite
else_branch: "else" ":" _func_suite
while_stmt: "while" expr ":" _func_suite
for_stmt: "for" NAME "in" expr ":" _func_suite
match_stmt: "match" expr ":" _match_body
_match_body: _NL _INDENT match_branch+ _DEDENT
match_branch: pattern ":" _func_suite

pattern: list_pattern
?list_pattern: test_pattern ("," test_pattern)*
!?test_pattern: or_pattern ["if" or_pattern "else" test_pattern]
!?or_pattern: and_pattern (("or" | "||") and_pattern)*
!?and_pattern: not_pattern (("and" | "&&") not_pattern)*
!?not_pattern: ("not" | "!") not_pattern | comp_pattern
?comp_pattern: bitw_or_pattern [_comp_op bitw_or_pattern]
!?bitw_or_pattern: bitw_xor_pattern ("|" bitw_xor_pattern)*
!?bitw_xor_pattern: bitw_and_pattern ("^" bitw_and_pattern)*
!?bitw_and_pattern: shift_pattern ("&" shift_pattern)*
!?shift_pattern: arith_pattern (("<<" | ">>") arith_pattern)*
!?arith_pattern: mdr_pattern (("-" | "+") mdr_pattern)*
!?mdr_pattern: neg_pattern (("*" | "/" | "%") neg_pattern)*
!?neg_pattern: "-" neg_pattern
             | bitw_not_pattern
!?bitw_not_pattern: "~" bitw_not_pattern
                  | attr_pattern
!?attr_pattern: call_pattern ("." call_pattern)*
?call_pattern: NAME "(" list_pattern ")"
             | atom_pattern
?atom_pattern: "(" test_pattern ")" -> par_pattern
             | "var" NAME -> var_capture_pattern
             | ".." -> etc_pattern
             | "_" -> wildcard_pattern
             | array_pattern
             | dict_pattern
             | NAME
             | HEX
             | BIN
             | literal
array_pattern: "[" [test_pattern ("," test_pattern)* [trailing_comma]] "]"
dict_pattern: "{" [dict_pattern_element ("," dict_pattern_element)* [trailing_comma]] "}"
?dict_pattern_element: kv_pair_pattern
                     | atom_pattern
kv_pair_pattern: test_pattern ":" test_pattern

expr: type_cast
    | assnmnt_expr
assnmnt_expr: attr_expr _assnmnt_op type_cast
!_assnmnt_op: "=" | "+=" | "-=" | "*=" | "/=" | "%=" | "&=" | "|=" | "^=" | ">>=" | "<<="
?type_cast: test_expr
          | actual_type_cast
!?actual_type_cast: test_expr ("as" TYPE_HINT)+
!?test_expr: or_test ["if" asless_or_test "else" asless_test_expr]
           | actual_type_cast "if" asless_or_test "else" asless_test_expr
!?asless_test_expr: asless_or_test ["if" asless_or_test "else" asless_test_expr]
!?or_test: and_test (("or" | "||") asless_and_test)*
         | actual_type_cast (("or" | "||") asless_and_test)+
!?asless_or_test: asless_and_test (("or" | "||") asless_and_test)*
!?and_test: not_test (("and" | "&&") asless_not_test)*
          | actual_type_cast (("and" | "&&") asless_not_test)+
!?asless_and_test: asless_not_test (("and" | "&&") asless_not_test)*
?not_test: content_test
         | asless_actual_not_test
!?asless_actual_not_test: ("not" | "!") asless_not_test
?asless_not_test: asless_content_test
                | asless_actual_not_test
!?content_test: comparison ("in" asless_comparison)*
              | actual_type_cast ("in" asless_comparison)+
!?asless_content_test: asless_comparison ("in" asless_comparison)*
?comparison: bitw_or [_comp_op asless_bitw_or]
           | actual_type_cast _comp_op asless_bitw_or
?asless_comparison: asless_bitw_or [_comp_op asless_bitw_or]
!_comp_op: ">" | "<" | "==" | "!=" | "<=" | ">="
!?bitw_or: bitw_xor ("|" asless_bitw_xor)*
         | actual_type_cast ("|" asless_bitw_xor)+
!?asless_bitw_or: asless_bitw_xor ("|" asless_bitw_xor)*
!?bitw_xor: bitw_and ("^" asless_bitw_and)*
          | actual_type_cast ("^" asless_bitw_and)+
!?asless_bitw_xor: asless_bitw_and ("^" asless_bitw_and)*
!?bitw_and: shift_expr ("&" asless_shift_expr)*
          | actual_type_cast ("&" asless_shift_expr)+
!?asless_bitw_and: asless_shift_expr ("&" asless_shift_expr)*
!?shift_expr: arith_expr (("<<" | ">>") asless_arith_expr)*
            | actual_type_cast (("<<" | ">>") asless_arith_expr)+
!?asless_shift_expr: asless_arith_expr (("<<" | ">>") asless_arith_expr)*
!?arith_expr: mdr_expr (("-" | "+") asless_mdr_expr)*
            | actual_type_cast (("-" | "+") asless_mdr_expr)+
!?asless_arith_expr: asless_mdr_expr (("-" | "+") asless_mdr_expr)*
!?mdr_expr: neg_expr (("*" | "/" | "%") asless_neg_expr)*
          | actual_type_cast (("*" | "/" | "%") asless_neg_expr)+
!?asless_mdr_expr: asless_neg_expr (("*" | "/" | "%") asless_neg_expr)*
?neg_expr: bitw_not
         | asless_actual_neg_expr
!?asless_actual_neg_expr: "-" asless_neg_expr
?asless_neg_expr: asless_bitw_not
                | asless_actual_neg_expr
?bitw_not: type_test
         | asless_actual_bitw_not
!?asless_actual_bitw_not: "~" asless_bitw_not
?asless_bitw_not: asless_type_test
                | asless_actual_bitw_not
!?type_test: await_expr ("is" TYPE)*
           | actual_type_cast ("is" TYPE)+
!?asless_type_test: await_expr ("is" TYPE)*
!?await_expr: ("await")* call_expr
?call_expr: attr_expr
          | NAME _call_arglist -> standalone_call
          | getattr _call_arglist -> getattr_call
_call_arglist: "(" [type_cast ("," type_cast)* [trailing_comma]] ")"
?attr_expr: subscr_expr
          | getattr
getattr: call_expr _attr+
!_attr: ("." NAME)
<<<<<<< HEAD
?subscr_expr: _call_expr "[" test_expr "]"
            | _plus_atom
_plus_atom: ["+"] atom
?atom: "(" test_expr ")" -> par_expr
=======
?subscr_expr: call_expr "[" type_cast "]"
            | atom
?atom: "(" type_cast ")" -> par_expr
>>>>>>> ec3c620e
     | array
     | dict
     | NAME
     | HEX
     | BIN
     | literal
     | inline_lambda
?literal: NUMBER
        | string
        | get_node
        | "^" string -> node_path
        | "&" string -> string_name
inline_lambda: lambda_header _simple_func_stmt
lambda_header: "func" [NAME] func_args ["->" TYPE_HINT] ":"
HEX.2: /-?0x[a-fA-F0-9][a-fA-F0-9_]*/
BIN.2: /-?0b[01][01_]*/
get_node: "$" (path | string)
path: NAME ("/" NAME)*
array: "[" [type_cast ("," type_cast)* [trailing_comma]] "]"
trailing_comma: ","
dict: "{" [c_dict_element ("," c_dict_element)* [trailing_comma]] "}"
    | "{" [eq_dict_element ("," eq_dict_element)* [trailing_comma]] "}"
c_dict_element: type_cast ":" type_cast
eq_dict_element: NAME "=" type_cast

TYPE: NAME ([" "] "." [" "] NAME)*
TYPE_HINT: NAME ([" "] "." [" "] NAME)* ["[" NAME "]"]
NUMBER: ["+"|"-"] (FLOAT | INT)
FLOAT: INT _EXP | DECIMAL _EXP?
_EXP: ("e"|"E") SIGNED_INT
SIGNED_INT: ["+"|"-"] INT
DECIMAL: INT "." INT? | "." INT
INT: DIGIT (DIGIT | "_")*
DIGIT: "0".."9"

string: LONG_STRING | REGULAR_STRING
REGULAR_STRING: /("(?!"").*?(?<!\\)(\\\\)*?"|'(?!'').*?(?<!\\)(\\\\)*?')/i
LONG_STRING: /""".*?(?<!\\)(\\\\)*?"""/is | /'''.*?(?<!\\)(\\\\)*?'''/is

_NL: ( /\r?\n[\t ]*/ | COMMENT )+
COMMENT: /#[^\n]*/
LINE_CONT: /\\[\t \f]*\r?\n/

%declare _INDENT _DEDENT

%ignore WS_INLINE
%ignore COMMENT
%ignore LINE_CONT

%import common.WS_INLINE
%import common.CNAME -> NAME<|MERGE_RESOLUTION|>--- conflicted
+++ resolved
@@ -210,16 +210,10 @@
           | getattr
 getattr: call_expr _attr+
 !_attr: ("." NAME)
-<<<<<<< HEAD
-?subscr_expr: _call_expr "[" test_expr "]"
+?subscr_expr: call_expr "[" test_expr "]"
             | _plus_atom
 _plus_atom: ["+"] atom
 ?atom: "(" test_expr ")" -> par_expr
-=======
-?subscr_expr: call_expr "[" type_cast "]"
-            | atom
-?atom: "(" type_cast ")" -> par_expr
->>>>>>> ec3c620e
      | array
      | dict
      | NAME
